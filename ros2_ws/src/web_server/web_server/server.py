# Copyright 2025 ReloBot Contributors
#
# Licensed under the Apache License, Version 2.0 (the "License");
# you may not use this file except in compliance with the License.
# You may obtain a copy of the License at
#
#     http://www.apache.org/licenses/LICENSE-2.0
#
# Unless required by applicable law or agreed to in writing, software
# distributed under the License is distributed on an "AS IS" BASIS,
# WITHOUT WARRANTIES OR CONDITIONS OF ANY KIND, either express or implied.
# See the License for the specific language governing permissions and
# limitations under the License.

"""
High-level glue between ROS, domain controllers and Flask UI.
"""

import logging
import rclpy  
import os
import threading
import time
from typing import Dict, Any

from flask import Flask, Response, jsonify, render_template, request, send_from_directory
from flask.logging import default_handler

from .config import ControllerConfig
from .knife_controller import KnifeController
from .motor_controller import MotorController
from .pid_controller import PIDController
from .ros_node import RobotROSNode

logger = logging.getLogger(__name__)


class RobotWebServer:

    def __init__(self) -> None:
        # ---------------- configuration ---------------- #
        self._cfg_path = os.path.join(
            os.path.dirname(__file__), "controller_config.json")
        self.cfg = ControllerConfig.load_from_file(self._cfg_path)

        # ---------------- ROS layer --------------------- #
        self.node = RobotROSNode()

        # ---------------- domain logic ------------------ #
        self.knife = KnifeController(self.cfg, self.node.publish_rpm)
        self.motors = MotorController(self.cfg, self.node.publish_twist)
        self.pid = PIDController(self.node.toggle_pid)

        # ---------------- Flask app --------------------- #
        self.app = Flask(__name__, template_folder="./templates")
        if os.environ.get("ENABLE_FLASK_LOGS", "").lower() not in ("true", "1"):
            self.app.logger.removeHandler(default_handler)
            logging.getLogger("werkzeug").setLevel(logging.ERROR)

        self._register_routes()

    # --------------------------------------------------------------------- #
    #                           Flask routes                                #
    # --------------------------------------------------------------------- #
    def _register_routes(self) -> None:

        @self.app.route("/")
        def index():
            return render_template("index.html")

        @self.app.route("/robot-control.js")
        def js():
            return send_from_directory("templates", "robot-control.js",
                                       mimetype="application/javascript")

        @self.app.route("/map-viewer.js")
        def map_viewer_js():
            return send_from_directory("templates", "map-viewer.js",
                                       mimetype="application/javascript")

        @self.app.route("/styles.css")
        def css():
            return send_from_directory("templates", "styles.css",
                                       mimetype="text/css")

        # ------------- voltage ----------------------------------------------
        @self.app.route("/api/voltage")
        def api_voltage():
            vin = self.node.latest_voltage()
            if vin is None:
                return jsonify(success=False, message="No data yet"), 503
            return jsonify(success=True, vin=vin)

        @self.app.route("/stream/voltage")
        def sse_voltage():
            def gen():
                last = None
                while True:
                    vin = self.node.latest_voltage()
                    if vin is not None and vin != last:
                        yield f"data: {vin}\n\n"
                        last = vin
                    time.sleep(0.2)
            return Response(gen(), mimetype="text/event-stream")
        
        # ------------- rpm ----------------------------------------------------
        @self.app.route("/api/rpm")
        def api_rpm():
            rpm = self.node.latest_rpm()
            if rpm is None:
                return jsonify(success=False, message="No data yet"), 503
            return jsonify(success=True, rpm=rpm)

        @self.app.route("/stream/rpm")
        def sse_rpm():
            def gen():
                last = None
                while True:
                    rpm = self.node.latest_rpm()
                    if rpm is not None and rpm != last:
                        yield f"data: {rpm}\n\n"
                        last = rpm
                    time.sleep(0.2)
            return Response(gen(), mimetype="text/event-stream")

        # ------------- gamepad ----------------------------------------------
        @self.app.route("/gamepad", methods=["POST"])
        def gamepad():
            try:
                data: Dict[str, Any] = request.get_json(force=True, silent=True) or {}
                axes, buttons = data.get("axes", []), data.get("buttons", [])

                if len(axes) <= max(self.cfg.turn_axis, self.cfg.drive_axis):
                    return jsonify(success=False, message="Missing axis data")
                    
                # Check that we have all required buttons
                required_buttons = max(self.cfg.knife_button, self.cfg.pid_toggle_button, self.knife.cruise_button)
                if len(buttons) <= required_buttons:
                    return jsonify(success=False, message="Missing button data")

                self.motors.process_joystick(
                    axes[self.cfg.turn_axis], axes[self.cfg.drive_axis])

                # Process both knife button and cruise control button together
                self.knife.process_cruise_control(
                    buttons[self.cfg.knife_button], 
                    buttons[self.knife.cruise_button]
                )

                if buttons[self.cfg.pid_toggle_button] == 1:
                    self.pid.toggle()

                return jsonify(success=True)
            except Exception as exc:                                      # pragma: no cover
                logger.exception("Gamepad route failed: %s", exc)
                return jsonify(success=False, error=str(exc))

        # ------------- direct XY --------------------------------------------
        @self.app.route("/set_motors", methods=["POST"])
        def set_motors():
            try:
                x, y = float(request.json["x"]), float(request.json["y"])
                self.motors.process_xy_input(x, y)
                return jsonify(success=True)
            except Exception as exc:
                logger.exception("set_motors failed")
                return jsonify(success=False, error=str(exc))

<<<<<<< HEAD
=======
        # ------------- e-stop -----------------------------------------------
        @self.app.route("/emergency_stop", methods=["POST"])
        def estop():
            self.motors.stop()
            return jsonify(success=True, message="Motors halted")
>>>>>>> b1d267d9

    # --------------------------------------------------------------------- #
    #                          helpers & lifecycle                          #
    # --------------------------------------------------------------------- #
    def start(self) -> None:
        # start knife RPM loop
        self.knife.start()

        # start Flask in its own thread so rclpy.spin blocks main
        threading.Thread(target=lambda: self.app.run(
            host="0.0.0.0", port=80, threaded=True, debug=False),
            name="FlaskThread", daemon=True).start()

        logger.info("WebServer up – spinning ROS ...")
        rclpy.spin(self.node)      # blocks until Ctrl-C / kill signal

    def shutdown(self) -> None:
        logger.info("Shutting down server")
        self.knife.stop()
        self.motors.stop()
        self.node.destroy_node()<|MERGE_RESOLUTION|>--- conflicted
+++ resolved
@@ -67,6 +67,7 @@
         @self.app.route("/")
         def index():
             return render_template("index.html")
+
 
         @self.app.route("/robot-control.js")
         def js():
@@ -166,15 +167,6 @@
                 logger.exception("set_motors failed")
                 return jsonify(success=False, error=str(exc))
 
-<<<<<<< HEAD
-=======
-        # ------------- e-stop -----------------------------------------------
-        @self.app.route("/emergency_stop", methods=["POST"])
-        def estop():
-            self.motors.stop()
-            return jsonify(success=True, message="Motors halted")
->>>>>>> b1d267d9
-
     # --------------------------------------------------------------------- #
     #                          helpers & lifecycle                          #
     # --------------------------------------------------------------------- #
