<!DOCTYPE html>
<html lang="en">
<head>
    <meta charset="UTF-8">
    <meta name="viewport" content="width=device-width, initial-scale=1.0, maximum-scale=1.0, user-scalable=no">
    <title>Robot Control</title>
    <link rel="stylesheet" href="styles.css">
</head>
<body>
<<<<<<< HEAD
=======
    
>>>>>>> b1d267d9
    <div class="camera-section">
        <div class="video-container" id="videoContainer">
            <img id="cameraStream" src="" alt="Camera Stream">
<<<<<<< HEAD
            <div class="video-overlay">
                <span id="vin-display" class="overlay-value">--.-- V</span>
                <span id="rpm-display" class="overlay-value">--- RPM</span>
            </div>
=======
            <div id="joystick-overlay">
                <div id="joystick">
                    <div id="stick"></div>
                </div>
            </div>
        </div>
    </div>
    
    <div class="status-container">
        <div class="status-bar" id="vin-bar">
            <span class="status-label" id="vin-display">--.-- V</span>
        </div>
        <div class="status-bar rpm" id="rpm-bar">
            <span class="status-label" id="rpm-display">--- RPM</span>
>>>>>>> b1d267d9
        </div>
    </div>
    
    <div class="map-section">
        <div id="map"></div>
    </div>
<<<<<<< HEAD
=======

    <div class="joystick-section">
        <div class="controls-container">
            <div class="slider-container">
                <label for="speed-sensitivity">Max Speed</label>
                <input type="range" id="speed-sensitivity" min="0" max="100" value="100">
                <div class="value-display" id="speed-value">100%</div>
            </div>
            
            <div class="slider-container">
                <label for="turn-sensitivity">Turn Sensitivity</label>
                <input type="range" id="turn-sensitivity" min="0" max="100" value="100">
                <div class="value-display" id="turn-value">100%</div>
            </div>
        </div>
        
        <button class="emergency-stop" onclick="emergencyStop()">🛑 EMERGENCY STOP</button>
    </div>
>>>>>>> b1d267d9
    <script src="https://cdn.jsdelivr.net/npm/roslib@1.4.1/build/roslib.js"></script>
    <script src="/robot-control.js"></script>
    <script src="https://cdn.jsdelivr.net/npm/three@0.89.0/build/three.min.js"></script>
    <script src="https://cdn.jsdelivr.net/npm/eventemitter2@6.4.9/lib/eventemitter2.min.js"></script>
    <script src="https://cdn.jsdelivr.net/npm/ros3d@1.1.0/build/ros3d.min.js"></script>
    <script src="/map-viewer.js"></script>
</body>
</html><|MERGE_RESOLUTION|>--- conflicted
+++ resolved
@@ -7,61 +7,19 @@
     <link rel="stylesheet" href="styles.css">
 </head>
 <body>
-<<<<<<< HEAD
-=======
-    
->>>>>>> b1d267d9
     <div class="camera-section">
         <div class="video-container" id="videoContainer">
             <img id="cameraStream" src="" alt="Camera Stream">
-<<<<<<< HEAD
             <div class="video-overlay">
                 <span id="vin-display" class="overlay-value">--.-- V</span>
                 <span id="rpm-display" class="overlay-value">--- RPM</span>
             </div>
-=======
-            <div id="joystick-overlay">
-                <div id="joystick">
-                    <div id="stick"></div>
-                </div>
-            </div>
-        </div>
-    </div>
-    
-    <div class="status-container">
-        <div class="status-bar" id="vin-bar">
-            <span class="status-label" id="vin-display">--.-- V</span>
-        </div>
-        <div class="status-bar rpm" id="rpm-bar">
-            <span class="status-label" id="rpm-display">--- RPM</span>
->>>>>>> b1d267d9
         </div>
     </div>
     
     <div class="map-section">
         <div id="map"></div>
     </div>
-<<<<<<< HEAD
-=======
-
-    <div class="joystick-section">
-        <div class="controls-container">
-            <div class="slider-container">
-                <label for="speed-sensitivity">Max Speed</label>
-                <input type="range" id="speed-sensitivity" min="0" max="100" value="100">
-                <div class="value-display" id="speed-value">100%</div>
-            </div>
-            
-            <div class="slider-container">
-                <label for="turn-sensitivity">Turn Sensitivity</label>
-                <input type="range" id="turn-sensitivity" min="0" max="100" value="100">
-                <div class="value-display" id="turn-value">100%</div>
-            </div>
-        </div>
-        
-        <button class="emergency-stop" onclick="emergencyStop()">🛑 EMERGENCY STOP</button>
-    </div>
->>>>>>> b1d267d9
     <script src="https://cdn.jsdelivr.net/npm/roslib@1.4.1/build/roslib.js"></script>
     <script src="/robot-control.js"></script>
     <script src="https://cdn.jsdelivr.net/npm/three@0.89.0/build/three.min.js"></script>
